--- conflicted
+++ resolved
@@ -24,11 +24,7 @@
 Чтобы установить visdatcompy, выполните следующие шаги:
 
 ```bash
-<<<<<<< HEAD
-<font color="white">pip install visdatcompy</font>
-=======
 pip install visdatcompy
->>>>>>> 2baba077
 ```
 ## Метрики и функции для сравнения изображений
 Метрика - расстояние, определённое для любых двух элементов (точек) некоторого множества X. То есть это функция, которая возвращает расстояние между двумя объектами. Благодаря этому свойству мы можем расположить объекты от "идентичны" до "абсолютно разные".
